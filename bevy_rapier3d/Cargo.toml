[package]
name = "bevy_rapier3d"
version = "0.28.0"
authors = ["Sébastien Crozet <developer@crozet.re>"]
description = "3-dimensional physics engine in Rust, official Bevy plugin."
documentation = "http://docs.rs/bevy_rapier3d"
homepage = "http://rapier.rs"
repository = "https://github.com/dimforge/bevy_rapier"
readme = "../README.md"
keywords = ["physics", "dynamics", "rigid", "real-time", "joints"]
license = "Apache-2.0"
edition = "2021"


# See more keys and their definitions at https://doc.rust-lang.org/cargo/reference/manifest.html
[lib]
path = "../src/lib.rs"
required-features = ["dim3"]

[lints]
rust.unexpected_cfgs = { level = "warn", check-cfg = [
    'cfg(feature, values("dim2"))',
] }
clippy = { needless_lifetimes = "allow" }

[features]
default = ["dim3", "async-collider", "debug-render-3d", "picking-backend"]
dim3 = []
debug-render = ["debug-render-3d"]
debug-render-2d = [
    "bevy/bevy_core_pipeline",
    "bevy/bevy_sprite",
    "bevy/bevy_gizmos",
    "rapier3d/debug-render",
    "bevy/bevy_asset",
]
debug-render-3d = [
    "bevy/bevy_core_pipeline",
    "bevy/bevy_pbr",
    "bevy/bevy_gizmos",
    "rapier3d/debug-render",
    "bevy/bevy_asset",
]
rapier-debug-render = ["rapier3d/debug-render"]

parallel = ["rapier3d/parallel"]
simd-stable = ["rapier3d/simd-stable"]
simd-nightly = ["rapier3d/simd-nightly"]
serde-serialize = ["rapier3d/serde-serialize", "bevy/serialize", "serde"]
enhanced-determinism = ["rapier3d/enhanced-determinism"]
headless = []
picking-backend = ["bevy/bevy_picking"]
async-collider = [
    "bevy/bevy_asset",
    "bevy/bevy_scene",
    "bevy/bevy_render",
    "bevy/bevy_image",
]

[dependencies]
bevy = { version = "0.15", default-features = false }
nalgebra = { version = "0.33", features = ["convert-glam029"] }
rapier3d = "0.23"
bitflags = "2.4"
log = "0.4"
serde = { version = "1", features = ["derive"], optional = true }

[dev-dependencies]
bevy = { version = "0.15", default-features = false, features = [
    "bevy_window",
    "x11",
    "tonemapping_luts",
    "bevy_state",
    "bevy_debug_stepping",
    "bevy_text",
    "bevy_ui",
    "default_font",
] }
approx = "0.5.1"
glam = { version = "0.29", features = ["approx"] }
bevy-inspector-egui = "0.28"
bevy_egui = "0.31"

[package.metadata.docs.rs]
# Enable all the features when building the docs on docs.rs
<<<<<<< HEAD
features = ["debug-render-3d", "serde-serialize"]

[package.metadata.cargo-all-features]

denylist = ["simd-nightly"]

# Features "dim2" and "dim3" are incompatible, so skip permutations including them
skip_feature_sets = [["enhanced-determinism", "simd-stable"]]

always_include_features = ["dim3"]

# The maximum number of features to try at once. Does not count features from `always_include_features`.
# This is useful for reducing the number of combinations run for a crate with a large amount of features,
# since in most cases a bug just needs a small set of 2-3 features to reproduce.
max_combination_size = 1
=======

[[example]]
name = "picking3"
required-features = ["picking-backend"]

[[example]]
name = "testbed3"
required-features = ["picking-backend"]
>>>>>>> f9dc286d
<|MERGE_RESOLUTION|>--- conflicted
+++ resolved
@@ -83,7 +83,6 @@
 
 [package.metadata.docs.rs]
 # Enable all the features when building the docs on docs.rs
-<<<<<<< HEAD
 features = ["debug-render-3d", "serde-serialize"]
 
 [package.metadata.cargo-all-features]
@@ -99,7 +98,6 @@
 # This is useful for reducing the number of combinations run for a crate with a large amount of features,
 # since in most cases a bug just needs a small set of 2-3 features to reproduce.
 max_combination_size = 1
-=======
 
 [[example]]
 name = "picking3"
@@ -107,5 +105,4 @@
 
 [[example]]
 name = "testbed3"
-required-features = ["picking-backend"]
->>>>>>> f9dc286d
+required-features = ["picking-backend"]