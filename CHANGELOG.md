--- conflicted
+++ resolved
@@ -23,9 +23,8 @@
 
 ### Modified
 
-<<<<<<< HEAD
 - Rapier now supports multiple independent physics worlds, see example `multi_world3` for usage details.
-  - `RapierContext`, `RapierConfiguration` and `SimulationToRenderTime` are no longer a resource.
+  - `RapierContext`, `RapierConfiguration` and `SimulationToRenderTime` are no longer `Resource`s.
     - They have been split in multiple `Component`s:
       - `RapierContextColliders`
       - `RapierContextJoints`
@@ -43,8 +42,6 @@
     - If you are building a library on top of `bevy_rapier` and would want to support multiple independent physics worlds too,
   you can check out the details of [#545](https://github.com/dimforge/bevy_rapier/pull/545)
   to find more information.
-=======
-- `RapierContext`, `RapierConfiguration` and `RenderToSimulationTime` are now a `Component` instead of resources.
   - Rapier now supports multiple independent physics worlds, see example `multi_world3` for usage details.
   - Migration guide:
     - `ResMut<mut RapierContext>` -> `WriteDefaultRapierContext`
@@ -56,7 +53,6 @@
 to get more context and information.
 - `colliders_with_aabb_intersecting_aabb` now takes `bevy::math::bounding::Aabb3d` (or `[..]::Aabb2d` in 2D) as parameter.
   - it is now accessible with `headless` feature enabled.
->>>>>>> ce3847cb
 
 ## v0.27.0 (07 July 2024)
 
