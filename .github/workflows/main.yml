--- conflicted
+++ resolved
@@ -60,13 +60,10 @@
         run: cargo test --verbose -p bevy_rapier2d
       - name: Test for bevy_rapier3d
         run: cargo test --verbose -p bevy_rapier3d
-<<<<<<< HEAD
+      - name: Test for no conflicting system order ambiguity
+        run: cargo run --bin ambiguity_detection
       - name: Check all features individually
         run: cargo check-all-features
-=======
-      - name: Test for no conflicting system order ambiguity
-        run: cargo run --bin ambiguity_detection
->>>>>>> f9dc286d
   test-wasm:
     runs-on: ubuntu-latest
     env:
